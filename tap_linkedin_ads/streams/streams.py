--- conflicted
+++ resolved
@@ -62,17 +62,8 @@
             )
         # Manual date filtering
         date = datetime.fromisoformat(row["last_modified_time"])
-<<<<<<< HEAD
-        start_date = datetime.fromisoformat(self.get_starting_timestamp(context)).replace(tzinfo=timezone.utc)
+        start_date = self.get_starting_timestamp(context)
         end_date = datetime.fromisoformat(self.config["end_date"]).replace(tzinfo=timezone.utc)
-=======
-        start_date = datetime.fromisoformat(self.config["start_date"]).replace(
-            tzinfo=timezone.utc
-        )
-        end_date = datetime.fromisoformat(self.config["end_date"]).replace(
-            tzinfo=timezone.utc
-        )
->>>>>>> c8df91ba
         if date >= start_date and date <= end_date:
             return super().post_process(row, context)
         return None
